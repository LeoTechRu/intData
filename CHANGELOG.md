# Changelog
All notable changes to this project will be documented in this file.

The format is based on [Keep a Changelog](https://keepachangelog.com/en/1.1.0/),
and this project adheres to [Semantic Versioning](https://semver.org/spec/v2.0.0.html).

## [Unreleased]
### Added
- Простые SQL-миграции и раннер `db/migrate.py` с таблицами календаря и уведомлений.
- Асинхронный бэкенд на aiogram + SQLAlchemy с подключением к PostgreSQL.
- Модели пользователей, групп, каналов и настроек логирования.
- `UserService` для работы с пользователями, группами и логированием.
- Команды бота: `/start`, `/cancel`, `/birthday`, `/contact`.
- Команды бота: `/setfullname`, `/setemail`, `/setphone`, `/setbirthday`; редактирование описаний групп.
- Команда `/group` и проверка членства (декоратор).
- Логирование: middleware, пересылка неизвестных сообщений в группу логов, ответы админа, команды `/setloglevel` и `/getloglevel`.
- Декоратор `role_required` для проверки ролей.
- Заготовки FSM для обновления контактов и описания групп.
- Каркас веб‑приложения на FastAPI (webhook).
- Каркас таск‑системы: модель `Task`, `TaskService` и статусы задач.
- Тайм‑трекер: модель `TimeEntry`, `TimeService`, веб‑API `/time`, страница UI, команды бота `/time_start`, `/time_stop`, `/time_list`.
- Каркас системы напоминаний: модель `Reminder`, `ReminderService`, привязка к задачам.
- Каркас календаря: модель `CalendarEvent`, `CalendarService`.
- Базовые эндпоинты календаря `/api/v1/calendar/items` и генерация `feed.ics` (заглушки).
- Таблицы `calendar_items`, `alarms`, `notification_channels`, `project_notifications`,
  `notification_triggers` и `notifications`.
- API `/api/v1/calendar/agenda` и `/api/v1/calendar/items/{item_id}/alarms`.
- Уведомления в Telegram по расписанию через проектный канал.
- REST-эндпоинты `/api/v1/app-settings` и загрузка динамических персон UI через `app_settings`.
- Персонализированная шапка с названием системы и подсказкой в зависимости от роли.

### Changed
- Унифицирована работа с паролями через обёртку `core.db.bcrypt` и `WebUserService`.
- `LogLevel` переведён на числовой `IntEnum` для корректных сравнений.
- Обновлены шаблоны и хэндлеры под текущее API FastAPI/Starlette; переход на lifespan‑события.
- API жёстко переведён на `/api/v1` без редиректов и хвостовых слэшей; старые `/api/*` возвращают `404`.
<<<<<<< HEAD
- Карточки задач, напоминаний, событий и заметок на дашборде стали кликабельными вместо кнопок перехода.
=======
- `GET /api/v1/reminders` проксирует ближайшие alarms и помечен устаревшим; используйте `/api/v1/calendar/items/{item_id}/alarms`.
- API `/api/v1/reminders` переведён в read-only режим, UI редиректит на `/calendar`.
- В шапке приложения вместо имени пользователя отображается метка его роли.
>>>>>>> f0658287

### Fixed
- Исправлены сравнения уровней логирования после перехода на `IntEnum`.
- Исправлена авторизация через Telegram (создание `TgUser`, проверка `WebUser`, куки) и тесты.
- В тестах исправлены параметры редиректов (`follow_redirects`).
- Исправлена ошибка отсутствующего столбца `projects.status` в базе данных.
- Переведены валидаторы конфигурации на синтаксис `field_validator` Pydantic v2, устранены предупреждения устаревания.
- Swagger UI снова доступен на `/api`, статические файлы не редиректятся на `/api/v1`.
- `GET /auth/logout` корректно завершает сессию; браузеры получают favicon по `/favicon.ico`.
- Убраны редиректы при обращении к `POST /api/v1/user/favorites`.

### Removed
 - Упоминания роли из пользовательского интерфейса.
 - Убраны фиксированные ссылки (Дашборд, Задачи и др.) из меню профиля; оставлены только «Профиль», «Настройки», избранное и «Выход».
 - Alembic-миграции заменены на простой SQL-раннер `db/migrate.py`.
 - Удалены legacy‑маршруты и UI модуля напоминаний; функционал перенесён в календарь.

## [0.1.0] - YYYY-MM-DD
### Added
- Инициализация проекта.
<|MERGE_RESOLUTION|>--- conflicted
+++ resolved
@@ -34,13 +34,8 @@
 - `LogLevel` переведён на числовой `IntEnum` для корректных сравнений.
 - Обновлены шаблоны и хэндлеры под текущее API FastAPI/Starlette; переход на lifespan‑события.
 - API жёстко переведён на `/api/v1` без редиректов и хвостовых слэшей; старые `/api/*` возвращают `404`.
-<<<<<<< HEAD
 - Карточки задач, напоминаний, событий и заметок на дашборде стали кликабельными вместо кнопок перехода.
-=======
-- `GET /api/v1/reminders` проксирует ближайшие alarms и помечен устаревшим; используйте `/api/v1/calendar/items/{item_id}/alarms`.
-- API `/api/v1/reminders` переведён в read-only режим, UI редиректит на `/calendar`.
 - В шапке приложения вместо имени пользователя отображается метка его роли.
->>>>>>> f0658287
 
 ### Fixed
 - Исправлены сравнения уровней логирования после перехода на `IntEnum`.
