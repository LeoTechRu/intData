# Changelog
All notable changes to this project will be documented in this file.

The format is based on [Keep a Changelog](https://keepachangelog.com/en/1.1.0/),
and this project adheres to [Semantic Versioning](https://semver.org/spec/v2.0.0.html).

## [Unreleased]
### Added
<<<<<<< HEAD
=======
- Документационный конвейер (`docs/idea.md`, `docs/vision.md`, `docs/conventions.md`, `docs/tasklist.md`, `docs/workflow.md`) и гайд `docs/guides/codex-cli-multisession.md` для согласованной работы нескольких сессий codex-cli.
>>>>>>> 734aefbd
- Публичный лендинг `/docs` с описанием методологий PARA/Zettelkasten, ссылками на исследования и CTA к тарифам.
- API эндпоинты `/api/v1/time/{entry_id}/pause` и `/api/v1/time/{entry_id}/resume`, позволяющие ставить таймер на паузу и возобновлять без создания новых записей.
- Next.js-дэшборд «Обзор» (`/`) с drag-and-drop виджетами, настройками видимости и данными из нового API `/api/v1/dashboard/overview`.
- Роль-гейтед страница «ЛК Админа» (`/admin`) на Next.js, использующая `/api/v1/admin/overview` и существующие администртивные эндпоинты; legacy-встраивание `/cup/admin-embed` сохранено.
- Next.js-страница `/auth` с лендингом продукта, Telegram SSO, reCAPTCHA и магическими ссылками (вместо Jinja-шаблонов).
- Next.js-страница `/notes` с карточками, фильтрами, drag-n-drop сортировкой и модальным редактированием.
- Маркетинговый лендинг `/tariffs` (Solo/Team/Pro/Enterprise) с переключателем биллинга, сравнительной таблицей, ROI-кейсами и FAQ; FastAPI-роут `/tariffs` возвращает страницу без 404.
- API `/api/v1/auth/options` публикует конфигурацию и диагностику для страницы авторизации.
- API `/api/v1/admin/overview` и обновлённые React-компоненты для управления web/TG-пользователями, группами, брендингом и рестартами сервисов.
- Страница `/habits` на Next.js: HUD с XP/Gold/KP, фильтр по областям и управление привычками через React Query.
- API `GET /api/v1/profiles/users/@me` для получения краткого профиля текущего пользователя (аватар, роль, slug) в шапке Next.js.
- Admin API endpoint `/api/v1/admin/audit/logs` для просмотра журнала выдачи прав (миграция из NexusCore Balance).
- Модуль совместимости `core.db.legacy` c `DBConfig`, `validate_config` и `get_raw_connection` для сценариев старого Flask-приложения.
- Документ `docs/archive/nexuscore_balance.md` со сводкой переноса функционала NexusCore.
- Бэкенд задач: таблицы `task_reminders`, `task_watchers`, новые поля контроля (`control_enabled`, `control_frequency`, `control_status`, `control_next_at`, `remind_policy`, `is_watched`) и методы `TaskService` для напоминаний, наблюдателей и статистики бота.
- Telegram-команды `/task_add`, `/task_rename`, `/task_due`, `/task_remind`, `/task_control`, `/task_forget`, `/task_watch`, `/task_unwatch`, `/task_stats*` с обновлённой справкой `/start`.
- TaskReminderWorker (`core/services/task_reminder_worker.py`) и TaskNotificationService для доставки напоминаний и оповещений наблюдателям.
- Tasks (Next.js): статистика по статусам, колонки контроля/наблюдения, обновлённые таблицы и интеграция с новым API `/tasks/stats`.
- Поддержка профилей продуктов (`/products/{slug}`) с каталогом и контролем доступа.
- Режим настройки ЦУПа с drag-n-drop, скрытием и панелью скрытых виджетов.
- Личные и глобальные пресеты темы: выбор режима, палитры и градиента через расширенный color picker на странице `/settings`.
- Обзор модерации Telegram-групп в ЦУП и админском секторе: активные участники, тихие пользователи и задолженности по оплатам.
- pre-commit configuration with ruff, black, isort and basic hooks.
- developer Makefile and type checking via mypy.
- structured JSON logging with request correlation.
- `/metrics`, `/healthz` and `/readyz` endpoints.
- security headers, rate limiting and request body size guard.
- UI kit skeleton with reusable components.
- Shared Next.js UI primitives (Button, Card, Field, Input, Select, Textarea, Badge, Checkbox, Toolbar) powered by clsx/tailwind-merge для консистентного фронтенд-стайлинга.
- Time summary endpoint `/api/v1/time/summary` for aggregating durations by day, project, area or user.
- comprehensive test suite covering DB idempotency, PARA repair, OpenAPI snapshot parity and core habits/today/tasks/time flows.
- Epic E17 "Frontend Modernization" в `docs/BACKLOG.md` (Next.js/Vite выбор, TS+Tailwind, перенос страниц, очистка legacy).
- Машиночитаемая схема БД (`core/db/SCHEMA.*`) и утилита `tools.schema_export` с проверкой в CI.
- user_settings table for extensible per-user preferences.
- API `/api/v1/user/settings` to read and write settings.
- Repair step to migrate legacy favorites into user_settings.
- Возможность управлять избранными пунктами меню на странице `/settings`.
- Редактор левого меню нового UI: drag-n-drop порядок и скрытие пунктов с персональными и глобальными пресетами (`GET/PUT /api/v1/navigation/sidebar*`).
- Панель «Области жизни» на странице `/settings` с деревом PARA, быстрым созданием, переименованием и перемещением областей.
- Простые SQL-миграции и раннер `core/db/migrate.py` с таблицами календаря и уведомлений.
- Асинхронный бэкенд на aiogram + SQLAlchemy с подключением к PostgreSQL.
- Модели пользователей, групп, каналов и настроек логирования.
- `UserService` для работы с пользователями, группами и логированием.
- Команды бота: `/start`, `/cancel`, `/birthday`, `/contact`.
- Команды бота: `/setfullname`, `/setemail`, `/setphone`, `/setbirthday`; редактирование описаний групп.
- Команда бота `/help` со списком доступных команд.
- Команда `/group` и проверка членства (декоратор).
- Команды `/group audit`, `/group mark`, `/group note` с регистрацией активности и покупок прямо из чата.
- CRM для групп: продукты, дневная статистика, журнал удаления и middleware сбора активности.
- Веб-интерфейс `/groups` с API массового удаления «непокупателей» и карточками участников (продукты, теги, заметки).
- Web: ESLint, Prettier и Vitest конфигурации.
- Пример компонента React и тест на Testing Library демонстрируют рабочий стек.
- Логирование: middleware, пересылка неизвестных сообщений в группу логов, ответы админа, команды `/setloglevel` и `/getloglevel`.
- Декоратор `role_required` для проверки ролей.
- Заготовки FSM для обновления контактов и описания групп.
- Каркас веб‑приложения на FastAPI (webhook).
- Каркас таск‑системы: модель `Task`, `TaskService` и статусы задач.
- Тайм‑трекер: модель `TimeEntry`, `TimeService`, веб‑API `/time`, страница UI, команды бота `/time_start`, `/time_stop`, `/time_list`.
- Каркас календаря: модель `CalendarEvent`, `CalendarService`.
- Базовые эндпоинты календаря `/api/v1/calendar/items` и генерация `feed.ics` (заглушки).
- Административные утилиты перенесены на главную страницу «ЦУП» (доступны только роли admin) с якорем `#cup-admin-tools`.
- Таблицы `calendar_items`, `alarms`, `notification_channels`, `project_notifications`,
  `notification_triggers` и `notifications`.
- API `/api/v1/calendar/agenda` и `/api/v1/calendar/items/{item_id}/alarms`.
- Уведомления в Telegram по расписанию через проектный канал.
- REST-эндпоинты `/api/v1/app-settings` и загрузка динамических персон UI через `app_settings`.
- Персонализированная шапка с названием системы и подсказкой в зависимости от роли.
- Форма добавления напоминаний в веб-интерфейсе календаря.
- Кнопка «Добавить напоминание» для событий календаря и проверка времени напоминаний.
- Простейший DDL-раннер `core/scripts/db_bootstrap.py` и файлы `core/db/ddl/*`.
- Утилита резервного копирования БД `core/scripts/db_dump.py` (pg_dump), путь и префикс настраиваются через `.env`.
- Notes now require `area_id` and optional `project_id`; API `/api/v1/notes` returns area/project data.
- Страница `/notes` отображает адаптивные карточки с быстрым созданием и редактированием.
- Визуал заметок в стиле Google Keep с цветными карточками и закреплением.
- Цвет заметок, закрепление, архив и сортировка drag-and-drop.
- Эндпоинты `/api/v1/notes/{id}/archive`, `/api/v1/notes/{id}/unarchive`, `/api/v1/notes/reorder`.
- Привычки требуют `area_id` (проект опционален); `/api/v1/habits` возвращает данные области и проекта, по умолчанию используется «Входящие».
- Страница `/habits` с простым интерфейсом для управления привычками.
- Колонка `areas.color` с HEX-значением и дефолтом `#F1F5F9`; миграция с бэкфиллом.
- Утилита `getAreaColor` в фронтенде для кеширования цветов областей.
- AGENTS.md aligned with BACKLOG (E1–E16, Habits module, PARA invariants, agent protocol, checklist).
- Habitica-like module foundations: DDL for habits/habit_logs/dailies/daily_logs/rewards/user_stats.
- Core services: HabitsService, DailiesService, HabitsCronService, UserStatsService.
- Public API for habits, dailies, rewards, stats and cron under `/api/v1/*`.
- /habits page (4 columns), HUD, keyboard shortcuts; Telegram commands (/habit, /daily).
- Next.js frontend scaffold with React Query and Tailwind; migrated `/inbox` page.
- Feature flags HABITS_V1_ENABLED, HABITS_RPG_ENABLED in .env.example.
- Anti-farm mechanics: cooldown per habit, soft daily limit, exponential reward decay; daily_xp/daily_gold counters.
- Notes API supports `include_sub=1` for listing notes in subareas.
- Тест покрытия для `/api/v1/habits` проверки доступа без привязки Telegram и заголовка `Retry-After` при кулдауне.
- Bare timers auto-create tasks in Inbox.

### Changed
- Мини-таймер в AppShell и страница `/time` получили компактные кнопки управления (пауза, возобновление, завершение) и работают на новом контракте с накопленными секундами.
- FastAPI теперь раздаёт `_next/static` и `_next/data`, чтобы Next.js-ресурсы отдавались с корректным MIME-типом после деплоя.
- Навигация в AppShell показывает все разделы (включая `/calendar`, `/pricing`, `/products`, `/groups`), что упрощает доступ к старому и новому UI.
- Сервис учёта времени автоматически создаёт недостающие столбцы (`active_seconds`, `last_started_at`, `paused_at`) и индекс, если база ещё не обновлена DDL.
- Главная страница `/` теперь рендерит виджеты дашборда «Обзор» на Next.js с drag-n-drop, скрытием карточек и моментальным сохранением настроек пользователя.
- AGENTS.md и BACKLOG.md дополнены правилами параллельной работы codex-cli: отдельные рабочие копии, обособленные ветки, обязательная бронь задач в таблице Agent Sync и самостоятельное разрешение конфликтов перед merge.
- Next.js frontend теперь обслуживает страницы `/areas`, `/projects`, `/resources` и `/tasks`: новые формы CRUD работают через React Query, дерево PARA редактируется через современный UI, каталог ресурсов получил поиск и современную форму, а legacy-шаблоны FastAPI удалены.
- Страница `/calendar` перенесена на Next.js: список событий и PARA-элементы управляются через React Query, а Jinja-шаблон `web/templates/calendar.html` удалён.
- Страница `/inbox` переработана под новый Next.js UI: карточка-фокус с прогрессом, агрегированные счётчики заметок/задач/событий/ресурсов и поток назначения заметок в Areas/Projects.
- Профильные страницы областей/проектов/ресурсов перенесены на Next.js: карточки отображают обложку, метаданные, теги и секции через `/api/v1/profiles/*` без Jinja-шаблонов.
- Каталог пользователей и профили `/users` теперь построены на Next.js (поиск, карточки, просмотр через профильный API); серверные шаблоны и роуты FastAPI удалены.
- Боковая навигация AppShell включает раздел «Команда» для быстрого перехода к каталогу пользователей.
- NAV_BLUEPRINT и статическое меню синхронизированы: возвращены пункты «Заметки», «Время» и «Настройки», поэтому левое меню вновь охватывает все страницы.
- Маршрут `/pricing` теперь возвращает 308-редирект на публичный лендинг `/tariffs`; страница тарифов рендерится без AppShell, пункт «Тарифы» убран из навигации, а в `/settings` добавлена плашка с апгрейдом.
- Next.js frontend получил AppShell-лейаут с дизайн-токенами, адаптивной навигацией и обновлённым опытом для страниц `/` и `/inbox` (поиск, skeleton, error-state).
- Избранное в меню профиля автоматически очищается от устаревших ссылок (`https://intdata.pro/admin`) и использует относительные пути, включая якорь `/settings#areas`.
- Сброс глобальной темы через `/settings` очищает значения `theme.global.*` и возвращает дефолтную палитру без ручного редактирования БД.
- Админский сектор теперь рендерится маршрутом `/cup/admin-embed` и подключается в ЦУП через iframe.
- Административные настройки объединены на `/settings`: бренд, Telegram-интеграции и глобальная тема доступны только администраторам.
- Команда `/group` теперь выполняет инвентаризацию Telegram-группы и сразу выводит отчёт `/group audit`; бот индексирует участников при добавлении в чат (E5b).
- Переработан модуль авторизации: битовые права, гибкие пресеты ролей, назначение прав по scope (global/area/project) и аудит операций доступа; обновлены веб-зависимости `role_required`/`permission_required` и настройки избранного.
- CRM по продуктам выделена в отдельный сервис, управление модерацией групп использует самостоятельный модуль и сводки.
- developer docs with observability and security guidelines.
- unified test fixtures and factories; OpenAPI snapshot test now enforces SSoT.
- Унифицирована работа с паролями через обёртку `core.db.bcrypt` и `WebUserService`.
- API обслуживается под `/api/v1` с заголовком `X-API-Version`; старые пути `/api/*` редиректятся (308) на новую схему, Swagger доступен по `/api`.
- `LogLevel` переведён на числовой `IntEnum` для корректных сравнений.
- Обновлены шаблоны и хэндлеры под текущее API FastAPI/Starlette; переход на lifespan‑события.
- API жёстко переведён на `/api/v1` без редиректов и хвостовых слэшей; старые `/api/*` возвращают `404`.
- Карточки задач, событий и заметок на дашборде стали кликабельными вместо кнопок перехода.
- Верхняя панель AppShell получила брендированный логотип, компактную ссылку на профиль и современный тултип роли без потери адаптивности.
- AppShell показывает описание страницы только в тултипе заголовка, а ЛК Админа больше не дублирует название в контенте.
- Каталог `/users` больше не дублирует заголовок внутри карточки: основной заголовок выводится только в шапке.
- Объединён бэклог из `docs/backlog/second_brain_backlog.md` в `BACKLOG.md`; добавлен эпик E13 Tasks & Time.
- Улучшен веб-интерфейс календаря: добавление событий и напоминаний внутри таблицы, отображение существующих напоминаний.
- Логика миграций и модуль базы данных перенесены в `core/db` для общего использования.
- Настройки дашборда перенесены на страницу `/settings`.
- Страница `/admin` приведена к единому стилю карточек и таблиц.
- Переименована дефолтная область «Нераспределённое» в системную «Входящие»; все сущности обязаны иметь область, при отсутствии используется «Входящие».
- Страница `/settings` стала адаптивной: убрано повтор заголовка и добавлена сетка блоков настроек.
- Страница `/notes` обновлена: заголовок выводится только в шапке, форма быстрой заметки центрирована и чип области позволяет менять область.
- Task creation requires `project_id` or `area_id`; area inherits from project.
- Страница `/notes` доработана: карточки фиксированного размера с цветом области, всплывающее окно для просмотра и новая форма быстрого ввода.
- Цвет заметок наследуется от области; поле `notes.color` устарело и не используется.
- В UI заметок удалён выбор цвета, карточки и чипы окрашиваются через CSS-переменные и авто-контраст.
- /calendar/agenda теперь поддерживает `include_habits=1` (виртуальные ежедневки).
- ICS feed экспортирует VTODO с RRULE для ежедневок (только чтение).
- `/api/v1/habits/stats` now includes `{daily_xp, daily_gold}`.
- API авторизации унифицировано через `get_current_owner`; OpenAPI описывает новые ошибки.
- Unified OpenAPI SSoT at `/api/openapi.json`; exporter produces `api/openapi.json`.
- OpenAPI snapshot documents `tg_link_required` and `cooldown` errors.
- Tailwind config ограничен директориями Next.js (app/components/lib), подчистили legacy-шаблоны из сканирования и обновили дизайн-токены (success/warning/danger, border-strong).
- Страницы `/tasks`, `/projects`, `/resources`, `/users` переведены на новый UI kit: унифицированные формы, карточки, тулбары и улучшенная доступность; React Query тесты обновлены под новый интерфейс.
- Загрузка переменных окружения теперь производится из файла, указанного в `ENV_FILE` (по умолчанию `${PROJECT_DIR}/.env`).
- Логируется путь загруженного `.env` и выводится предупреждение, если файл находится вне корня проекта.
- Главный экран переименован в «ЦУП» с подсказкой «Центр Управления Полётами», поправлены пункты меню и тултипы.

### Fixed
- FastAPI-обёртка для Next.js считает `index.html` валидным алиасом корневой страницы, поэтому `/admin` и «Обзор» перестали требовать повторный `npm run build` после миграции на Next.js 15.
- `/users/{slug}` снова открываются даже для профилей без записей: страница автоматически инициирует приватный профиль владельца и уважает гранты доступа.
- Каталог `/users` и страницы профилей уважают приватность: выдаются только публичные профили или записи с явными грантами.
- Страница `/users` больше не падает из-за CSP: inline-скрипты Next.js автоматически разрешены через SHA256-хеши в `script-src`.
- Backend автоматически запускает `npm ci` (если нет `node_modules`) и `npm run build`, поэтому `/users` и `/_next/static` восстанавливаются даже на "чистых" развёртываниях.
- Подключён API `/api/v1/profiles/*` в FastAPI, поэтому каталог и профили пользователей снова загружаются без ошибок 404.
- Content Security Policy по умолчанию разрешает загрузку Telegram Login (скрипт `telegram.org` и iframe `oauth.telegram.org`), поэтому кнопка входа снова видна на `/auth`.
- Кнопка входа через Telegram снова отображается над формой входа на странице авторизации.
- Страница авторизации скрывает виджет Telegram при `TG_LOGIN_ENABLED=0`, предотвращая ошибки.
- Эндпоинты входа через Telegram возвращают 503 при `TG_LOGIN_ENABLED=0`.
- reduced test flakiness via deterministic time handling and confirmed cooldown paths mapping to 429.
- Страница `/inbox` запрашивает заметки у API через `NEXT_PUBLIC_API_BASE`.
- FastAPI UI-маршрут `/inbox` снова зарегистрирован, поэтому страница открывается без ошибки 404 и отдаётся из Next.js.
- FastAPI UI-маршрут `/areas` снова зарегистрирован, поэтому страница открывается без ошибки 404 и отдаётся из Next.js.
- FastAPI UI-маршрут `/projects` снова зарегистрирован, поэтому страница открывается без ошибки 404 и отдаётся из Next.js.
- Восстановлены вспомогательные модули `web/lib/settings` и `web/lib/theme`, поэтому `npm run build` успешно собирает Next.js.
- FastAPI UI-маршруты `/resources` и `/tasks` снова зарегистрированы, поэтому страницы открываются без ошибки 404 и отдаются из Next.js.
- Страница `/time` перенесена на Next.js: добавлены активный таймер, аналитика по дням и областям, карточки командной синхронизации и блок интеграций.
- Пункт «Настройки» вернулся в левое меню и дружит с персональными пресетами, мини-виджет таймера закреплён под навигацией и стартует от 00:00 (UTC-нормализация вместо +3 ч).
- Фронтенд использует `/api/v1` по умолчанию при отсутствии `window.API_BASE`.

- Автоматическое создание таблицы `app_settings`, исключающей ошибки при её отсутствии.
- Создание таблицы `user_settings` в repair-скрипте, что предотвращает падения при чтении настроек.
- Страница `/habits` корректно использует активную веб-сессию и больше не требует повторной авторизации Telegram.
- `/habits` корректно использует активную веб-сессию: страница доступна без TG, write-действия требуют привязку (403 `tg_link_required`).
- Habit endpoints маппят `cooldown` в 429 (с `Retry-After`), исключая 500.
- Приведена к асинхронной `init_app_once`, что устраняет ошибку MissingGreenlet при подключении через `asyncpg`.
- Исправлено отключение виджетов дашборда через пользовательские настройки.
- Скрытие виджетов на дашборде теперь учитывает состояние чекбоксов в настройках.
- Список избранного по умолчанию включает все доступные страницы, если пользователь ещё не сохранял настройки.
- Дашборд показывает только виджеты, выбранные пользователем; при отсутствии настроек отображаются все.
- Добавлены meta viewport и основной регион `<main>` для базовой мобильной адаптивности и доступности.
- Исправлено создание системной области «Входящие» при быстром добавлении заметки.
- Добавлена миграция столбцов `area_id` и `project_id` для таблицы `habits`.
- Кнопки заметок (редактирование, закрепление, удаление) стали кликабельными и работают по назначению.
- PARA inheritance for newly created habits/dailies/rewards enforced in services and repair.
- Habit ORM exposes `.area` and `.project`; `/habits` no longer responds 500 when listing habits.
- Repair backfills `area_id` from project and warns when both `area_id` and `project_id` are NULL.
- Habit creation via `/api/v1/habits` no longer fails when area is missing; defaults to Inbox and accepts `name` payload.
- Создание заметки больше не падает при отсутствии цвета у области.
- Бот снова пересылает все входящие сообщения в логирующую группу и позволяет администраторам отвечать на них.

### Security
- baseline HTTP headers and optional rate limiting.
- Access control on owner_id for habits/dailies/rewards and logs.
- Нулевые права на write-действия без TG-привязки; одинаковое owner-scoping для всех эндпоинтов.
- Unified owner scoping via `get_current_owner`.

### Removed
- Legacy-шаблон главной страницы `web/templates/start.html` и привязанные статические элементы после переноса дашборда на Next.js.
- Legacy-шаблон `web/templates/habits.html` и скрипт `web/static/js/habits_v1.js` после миграции на Next.js.
- Legacy-шаблон авторизации `web/templates/auth.html` и скрипт `web/static/js/auth_extra.js` удалены после переноса /auth на Next.js.
- Страница заметок переведена на Next.js; удалены `web/templates/notes.html`, `web/static/js/notes.js`, `web/static/css/notes.css`.
- Удалён устаревший каталог `NexusCore/`; весь функционал перенесён в `intdata/`.
- Удалён HTML-маршрут `/admin`; админские инструменты доступны только из ЦУПа.
- Удалён устаревший API напоминаний и связанные сервисы.
- Исправлены сравнения уровней логирования после перехода на `IntEnum`.
- Исправлена авторизация через Telegram (создание `TgUser`, проверка `WebUser`, куки) и тесты.
- В тестах исправлены параметры редиректов (`follow_redirects`).
- Исправлена ошибка отсутствующего столбца `projects.status` в базе данных.
- Удалена страница `/settings/dashboard`.
- Переведены валидаторы конфигурации на синтаксис `field_validator` Pydantic v2, устранены предупреждения устаревания.
- Swagger UI снова доступен на `/api`, статические файлы не редиректятся на `/api/v1`.
- `GET /auth/logout` корректно завершает сессию; браузеры получают favicon по `/favicon.ico`.
- Убраны редиректы при обращении к `POST /api/v1/user/favorites`.
- Исправлено добавление и удаление избранного в веб-интерфейсе.
- Починена вёрстка меню избранного и отображение звёздочки на страницах.
- Удалён скриншот страницы `/settings` из документации.
- Duplicate OpenAPI/Swagger files.

### Removed
 - Упоминания роли из пользовательского интерфейса.
 - Убраны фиксированные ссылки (Дашборд, Задачи и др.) из меню профиля; оставлены только «Профиль», «Настройки», избранное и «Выход».
 - Alembic-миграции заменены на простой SQL-раннер `core/db/migrate.py`.
- Удалены legacy‑маршруты и UI модуля напоминаний; функционал перенесён в календарь.
- Удалены устаревшие директория `migrations/` и конфигурация `alembic.ini`.
- Jinja-шаблон и маршрут FastAPI для `/inbox`.

### Changed
- Усилены инварианты PARA на уровне БД: `projects.area_id` теперь `NOT NULL`; добавлены индексы на `project_id/area_id` для основных таблиц.

### Fixed
- Исправлена TZ-логика на дашборде: устранены сравнения «naive vs aware», все вычисления нормализованы в UTC.

## [0.1.0] - YYYY-MM-DD
### Added
- Инициализация проекта.<|MERGE_RESOLUTION|>--- conflicted
+++ resolved
@@ -6,10 +6,7 @@
 
 ## [Unreleased]
 ### Added
-<<<<<<< HEAD
-=======
 - Документационный конвейер (`docs/idea.md`, `docs/vision.md`, `docs/conventions.md`, `docs/tasklist.md`, `docs/workflow.md`) и гайд `docs/guides/codex-cli-multisession.md` для согласованной работы нескольких сессий codex-cli.
->>>>>>> 734aefbd
 - Публичный лендинг `/docs` с описанием методологий PARA/Zettelkasten, ссылками на исследования и CTA к тарифам.
 - API эндпоинты `/api/v1/time/{entry_id}/pause` и `/api/v1/time/{entry_id}/resume`, позволяющие ставить таймер на паузу и возобновлять без создания новых записей.
 - Next.js-дэшборд «Обзор» (`/`) с drag-and-drop виджетами, настройками видимости и данными из нового API `/api/v1/dashboard/overview`.
