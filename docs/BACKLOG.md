--- conflicted
+++ resolved
@@ -21,11 +21,8 @@
   - [E14: Insights & Reports (ревью Areas, фокус-часы)](#e14-insights--reports-ревью-areas-фокус-часы)
   - [E15: User-configurable dashboard (user_settings)](#e15-user-configurable-dashboard-user_settings)
   - [E16: Habits](#e16-habits)
-<<<<<<< HEAD
   - [E17: Frontend modernization](#e17-frontend-modernization)
-=======
   - [E17: Frontend Modernization](#e17-frontend-modernization)
->>>>>>> a9f031f0
 - [MR-план](#mr-план)
 - [Definition of Done](#definition-of-done)
 - [Appendix: Notes from merge](#appendix-notes-from-merge)
@@ -345,13 +342,12 @@
 - `/rewards/{id}/buy` списывает Gold и возвращает баланс.
 - В `/habits` действия мгновенно отражаются в HUD.
 
-<<<<<<< HEAD
+
 ### E17: Frontend modernization
 See [frontend_modernization.md](./frontend_modernization.md).
 
 **Tasks**
 - [ ] E17a: базовая настройка ESLint, Prettier, Vitest и Testing Library в `web/`.
-=======
 ### E17: Frontend Modernization
 **User Stories**
 1. Как разработчик, я хочу единый современный фронтенд‑стек, чтобы страницы собирались одним тулчейном.
@@ -368,7 +364,6 @@
 - TypeScript и Tailwind собираются, базовый layout рендерится через новый стек.
 - Страница `/inbox` работает на новом стеке, покрыта тестами и отражена в `docs/CHANGELOG.md`.
 - Удалены шаблоны и статические файлы для перенесённых страниц, конфиг Tailwind смотрит на актуальные пути, `npm run build` проходит.
->>>>>>> a9f031f0
 
 ## MR-план
 1. MR-1 Foundations (миграции/модели) — DoD: миграции применяются; приложение поднимается; тесты не падают.
