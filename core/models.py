--- conflicted
+++ resolved
@@ -156,12 +156,6 @@
     description = Column(String(500))
     due_date = Column(DateTime(timezone=True))
     status = Column(Enum(TaskStatus), default=TaskStatus.todo)
-<<<<<<< HEAD
-    created_at = Column(DateTime(timezone=True), default=utcnow)
-    updated_at = Column(
-        DateTime(timezone=True), default=utcnow, onupdate=utcnow
-    )
-=======
 
     # NexusCore-inspired поля
     cognitive_cost = Column(Integer)
@@ -180,9 +174,10 @@
         "ScheduleException", backref="task", cascade="all, delete-orphan"
     )
 
-    created_at = Column(DateTime, default=utcnow)
-    updated_at = Column(DateTime, default=utcnow, onupdate=utcnow)
->>>>>>> 7d017734
+    created_at = Column(DateTime(timezone=True), default=utcnow)
+    updated_at = Column(
+        DateTime(timezone=True), default=utcnow, onupdate=utcnow
+    )
 
 
 # ---------------------------------------------------------------------------
@@ -503,17 +498,11 @@
 
     id = Column(BigInteger, primary_key=True)
     chat_id = Column(BigInteger, nullable=False)  # ID группы для логов
-<<<<<<< HEAD
     level = Column(
         Enum(LogLevel), default=LogLevel.ERROR
     )  # Уровень логирования
     updated_at = Column(
         DateTime(timezone=True), default=utcnow, onupdate=utcnow
     )
-=======
-    level = Column(Enum(LogLevel), default=LogLevel.ERROR)  # Уровень логирования
-    updated_at = Column(DateTime, default=utcnow, onupdate=utcnow)
->>>>>>> 7d017734
-
     def __repr__(self) -> str:  # pragma: no cover - debug aid
         return f"<LogSettings(level='{self.level}', chat_id='{self.chat_id}')>"